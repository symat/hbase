--- conflicted
+++ resolved
@@ -3509,47 +3509,4 @@
      }
      return builder.build();
   }
-<<<<<<< HEAD
-=======
-
-  /**
-   * Merge regions on the region server.
-   *
-   * @param controller the RPC controller
-   * @param request the request
-   * @return merge regions response
-   * @throws ServiceException
-   */
-  @Override
-  @QosPriority(priority = HConstants.ADMIN_QOS)
-  // UNUSED AS OF AMv2 PURGE!
-  public MergeRegionsResponse mergeRegions(final RpcController controller,
-      final MergeRegionsRequest request) throws ServiceException {
-    try {
-      checkOpen();
-      requestCount.increment();
-      Region regionA = getRegion(request.getRegionA());
-      Region regionB = getRegion(request.getRegionB());
-      boolean forcible = request.getForcible();
-      regionA.startRegionOperation(Operation.MERGE_REGION);
-      regionB.startRegionOperation(Operation.MERGE_REGION);
-      if (regionA.getRegionInfo().getReplicaId() != HRegionInfo.DEFAULT_REPLICA_ID ||
-          regionB.getRegionInfo().getReplicaId() != HRegionInfo.DEFAULT_REPLICA_ID) {
-        throw new ServiceException(new MergeRegionException("Can't merge non-default replicas"));
-      }
-      LOG.info("Receiving merging request for  " + regionA + ", " + regionB
-          + ",forcible=" + forcible);
-      regionA.flush(true);
-      regionB.flush(true);
-      regionServer.compactSplitThread.requestRegionsMerge(regionA, regionB, forcible,
-          RpcServer.getRequestUser());
-      return MergeRegionsResponse.newBuilder().build();
-    } catch (DroppedSnapshotException ex) {
-      regionServer.abort("Replay of WAL required. Forcing server shutdown", ex);
-      throw new ServiceException(ex);
-    } catch (IOException ie) {
-      throw new ServiceException(ie);
-    }
-  }
->>>>>>> 82a9cec5
 }